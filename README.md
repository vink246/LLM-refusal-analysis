# LLM-refusal-analysis
Class project for Georgia Tech's CS 4650: investigating monolith vs modular refusal behavior of LLMS across refusal categories 

## Environment setup

### Setting up a Conda Environment in Scratch (PACE-ICE)

#### 1. Load the Anaconda Module
PACE provides Anaconda as a preinstalled module.

```bash
module load anaconda3
```

> Check available versions with:
> ```bash
> module avail anaconda
> ```

#### 2. Create a Conda Environment in Scratch

By default, `conda` environments go to your home directory (`~/.conda/envs`),  
which has limited quota. To avoid filling it up, create a custom environment directory in scratch:

```bash
conda env create --prefix /scratch/<path_to_env_parent_dir>/llm_refusal_env --file llm_refusal_env.yml
```

Alternatively, you could create the environment from scratch without using the yml file:

```bash
# Create the environment explicitly in scratch
conda create --prefix /scratch/<path_to_env_parent_dir>/llm_refusal_env python=3.11 -y
```

#### 3. Activate the Environment

```bash
conda activate /scratch/<path_to_env_parent_dir>/llm_refusal_env
```

> You **must use the full path** when activating environments created outside your home directory.

#### 4. Install Required Packages

Once activated, install any packages you need, such as PyTorch, OpenCV, etc.

```bash
# Example for PyTorch + utilities
conda install pytorch torchvision torchaudio -c pytorch -y
conda install numpy matplotlib opencv scipy scikit-learn tqdm -y
conda install jupyterlab -y
```

If you created the environment from scratch, use the requirements.txt file:

```bash
pip install requirements.txt
```

#### 5. Verify Installation

```bash
python -m pip list
python -c "import torch; print(torch.__version__)"
```

#### 6. (Optional) Export and Reuse the Environment

You can save your environment spec for reproducibility:

```bash
conda env export > llm_refusal_env.yml
```

and recreate it later with:

```bash
conda env create --prefix /scratch/<path_to_env_parent_dir>/llm_refusal_env --file llm_refusal_env.yml
```

#### 8. Deactivate Environment

```bash
conda deactivate
```

<<<<<<< HEAD
### Model Download Instructions

#### 1. Login to Hugging Face
```bash
huggingface-cli login
# This will prompt you for your Hugging Face API token
``` 

#### 2. Set a scratch folder for model downloads
```bash
export HF_HOME=/home/hice1/vkulkarni46/scratch/huggingface
```

#### 3. Download LLaMA-2-7B-Chat
```bash
huggingface-cli download meta-llama/Llama-2-7b-chat-hf --cache-dir $HF_HOME
```
#### 5. Download Mistral-7B-Instruct
```bash
huggingface-cli download mistal-instruct/mistral-7b --cache-dir $HF_HOME
=======
## Dataset Download Instructions

```bash
hf download bench-llm/or-bench --repo-type dataset --local-dir /home/hice1/<gt_username>/scratch/datasets/or-bench
>>>>>>> b7abccc0
```<|MERGE_RESOLUTION|>--- conflicted
+++ resolved
@@ -85,7 +85,12 @@
 conda deactivate
 ```
 
-<<<<<<< HEAD
+### Dataset Download Instructions
+#### OR-Bench
+```bash
+hf download bench-llm/or-bench --repo-type dataset --local-dir /home/hice1/<gt_username>/scratch/datasets/or-bench
+```
+
 ### Model Download Instructions
 
 #### 1. Login to Hugging Face
@@ -106,10 +111,3 @@
 #### 5. Download Mistral-7B-Instruct
 ```bash
 huggingface-cli download mistal-instruct/mistral-7b --cache-dir $HF_HOME
-=======
-## Dataset Download Instructions
-
-```bash
-hf download bench-llm/or-bench --repo-type dataset --local-dir /home/hice1/<gt_username>/scratch/datasets/or-bench
->>>>>>> b7abccc0
-```